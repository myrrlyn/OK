# OK

**Elegant error handling for Elixir. Built on the solid foundation of the result monad.**

<<<<<<< HEAD
- [Handling Errors in Elixir](http://insights.workshop14.io/2015/10/18/handling-errors-in-elixir-no-one-say-monad.html)

## Installation

[Available in Hex](https://hex.pm/packages/ok), the package can be installed as:

  1. Add ok to your list of dependencies in `mix.exs`:

    ```elixir
    def deps do
      [{:ok, "~> 1.5.0"}]
    end
    ```
    
## Usage
=======
- [Install from Hex](https://hex.pm/packages/ok)
- [Documentation available on hexdoc](https://hexdocs.pm/ok)
>>>>>>> 1f8f565a

The OK module works with result tuples by treating them as a result monad.

```elixir
{:ok, value} | {:error, reason}
```

See [Handling Errors in Elixir](http://insights.workshop14.io/2015/10/18/handling-errors-in-elixir-no-one-say-monad.html) for a more detailed explanation.

### `OK.with`

`OK.with` allows for more concise and ultimately more readable code than the native `with` construct. It does this by leveraging result monads for both the happy and non-happy paths. By extracting the actual function return values from the result tuples, `OK.with` reduces noise which improves readability and recovers precious horizontal code real estate. This also encourages writing idiomatic Elixir functions which return `:ok`/`:error` tuples.

- [Elegant error handling with result monads, alternative to elixir `with` special form](https://elixirforum.com/t/elegant-error-handling-with-result-monads-alternative-to-elixir-with-special-form/3264/1)
- [Discussion on :ok/:error](https://elixirforum.com/t/usage-of-ok-result-error-vs-some-result-none/3253)

#### Basic Usage

- Use the `<-` operator to match & extract a value for an `:ok` tuple.
- Use the `=` operator as you normally would for pattern matching an untagged result.
- The last line should either be a function that returns the tuple, or the literal tuple itself.

_NB: Statements are **not** delimited by commas as with the native Elixir `with` construct._

```elixir
require OK

OK.with do
  user <- fetch_user(1)        # `<-` operator means func returns {:ok, user}
  cart <- fetch_cart(1)        # `<-` again, {:ok, cart}
  order = checkout(cart, user) # `=` allows pattern matching on non-tagged funcs
  save_order(order)            # Returns a tuple.
end
```

The above could also be written as

```elixir
require OK

OK.with do
  user <- fetch_user(1)
  cart <- fetch_cart(1)
  order = checkout(cart, user)
  saved <- save_order(order)
  {:ok, saved}                  # The last statement must return a tuple.
end
```

The cart example above is equivalent to the following nested `case` statements

```elixir
case fetch_user(1) do
  {:ok, user} ->
    case fetch_cart(1) do
      {:ok, cart} ->
        order = checkout(cart, user)
        save_order(order)
      {:error, reason} ->
        {:error, reason}
    end
  {:error, reason} ->
    {:error, reason}
end
```

####  Error Matching

`OK.with` also accepts an else block which can be used for handling error results. Note that you pattern match on the _untagged_ error value, often denoted as `reason` in e.g. `{:error, reason}`.

```elixir
OK.with do
  a <- safe_div(8, 2)
  _ <- safe_div(a, 0) # returns {:error, :zero_division}
else
  :zero_division -> # matches on the untagged :zero_division
    {:ok, :inf}     # return statements are always tagged.
end
```

*Unlike Elixir's native `with` construct, any unmatched error case does not throw an error and will just be passed as the return value*

### Result Pipeline Operator `~>>`

This macro allows pipelining result tuples through a pipeline of functions.
The `~>>` macro is the is equivalent to bind/flat_map in other languages.

```elixir
import OK only: ["~>>": 2]

def get_employee_data(file, name) do
  {:ok, file}
  ~>> File.read
  ~>> Poison.decode
  ~>> Dict.fetch(name)
end
```

### Semantic matches

`OK` provides macros for matching on success and failure cases.
This allows for code to check if a result returned from a function was a success or failure.

This check can be done without knowledge about how the result is structured to represent a success or failure

```elixir
import OK, only: [success: 2, failure: 2]

case fetch_user(id) do
  success(user) ->
    user
  failure(:not_found) ->
    create_guest_user()
end
```

## Additional External Links and Resources

- Elixir Forum
  - [OK v1 library](https://elixirforum.com/t/ok-elegant-error-handling-for-elixir-pipelines-version-1-0-released/1932/)
- [Railway programming](http://www.zohaib.me/railway-programming-pattern-in-elixir/)
- Similar Libraries
  - [exceptional](https://github.com/expede/exceptional)
  - [elixir-monad](https://github.com/nickmeharry/elixir-monad)
  - [happy_with](https://github.com/vic/happy_with)
  - [monad](https://github.com/rmies/monad)
  - [ok_jose](https://github.com/vic/ok_jose)
  - [towel](https://github.com/knrz/towel)<|MERGE_RESOLUTION|>--- conflicted
+++ resolved
@@ -2,26 +2,8 @@
 
 **Elegant error handling for Elixir. Built on the solid foundation of the result monad.**
 
-<<<<<<< HEAD
-- [Handling Errors in Elixir](http://insights.workshop14.io/2015/10/18/handling-errors-in-elixir-no-one-say-monad.html)
-
-## Installation
-
-[Available in Hex](https://hex.pm/packages/ok), the package can be installed as:
-
-  1. Add ok to your list of dependencies in `mix.exs`:
-
-    ```elixir
-    def deps do
-      [{:ok, "~> 1.5.0"}]
-    end
-    ```
-    
-## Usage
-=======
 - [Install from Hex](https://hex.pm/packages/ok)
 - [Documentation available on hexdoc](https://hexdocs.pm/ok)
->>>>>>> 1f8f565a
 
 The OK module works with result tuples by treating them as a result monad.
 
@@ -42,7 +24,8 @@
 
 - Use the `<-` operator to match & extract a value for an `:ok` tuple.
 - Use the `=` operator as you normally would for pattern matching an untagged result.
-- The last line should either be a function that returns the tuple, or the literal tuple itself.
+- Return result must also be in the form of a tagged tuple.
+- _Optionally_ pattern match on some errors in an `else` block.
 
 _NB: Statements are **not** delimited by commas as with the native Elixir `with` construct._
 
@@ -53,22 +36,7 @@
   user <- fetch_user(1)        # `<-` operator means func returns {:ok, user}
   cart <- fetch_cart(1)        # `<-` again, {:ok, cart}
   order = checkout(cart, user) # `=` allows pattern matching on non-tagged funcs
-  save_order(order)            # Returns a tuple.
-end
-```
-
-The above could also be written as
-
-```elixir
-require OK
-
-OK.with do
-  user <- fetch_user(1)
-  cart <- fetch_cart(1)
-  order = checkout(cart, user)
-  saved <- save_order(order)
-  {:ok, saved}                  # The last statement must return a tuple.
-end
+  save_order(order)            # Returns an ok/error tuple
 ```
 
 The cart example above is equivalent to the following nested `case` statements
@@ -88,21 +56,42 @@
 end
 ```
 
-####  Error Matching
-
-`OK.with` also accepts an else block which can be used for handling error results. Note that you pattern match on the _untagged_ error value, often denoted as `reason` in e.g. `{:error, reason}`.
+You can pattern match on errors as well in an `else` block:
 
 ```elixir
+require OK
+
 OK.with do
-  a <- safe_div(8, 2)
-  _ <- safe_div(a, 0) # returns {:error, :zero_division}
-else
-  :zero_division -> # matches on the untagged :zero_division
-    {:ok, :inf}     # return statements are always tagged.
+  user <- fetch_user(1)
+  cart <- fetch_cart(1)
+  order = checkout(cart, user)
+  save_order(order)
+else 
+  :user_not_found ->           # Match on untagged reason
+    {:error, :unauthorized}    # Return a literal error tuple
 end
 ```
 
+Note that the return for the error pattern matches on the extracted error reason, but the return expression must still be the full tuple. 
+
 *Unlike Elixir's native `with` construct, any unmatched error case does not throw an error and will just be passed as the return value*
+
+You can also use `OK.success` and `OK.failure` macros as well:
+
+```elixir
+require OK
+
+OK.with do
+  user <- fetch_user(1)
+  cart <- fetch_cart(1)
+  order = checkout(cart, user)
+  saved <- save_order(order)
+  OK.success saved
+else 
+  :user_not_found ->
+    OK.failure :unauthorized
+end
+```
 
 ### Result Pipeline Operator `~>>`
 
